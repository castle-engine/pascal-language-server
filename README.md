# Pascal Language Server

An [LSP](https://microsoft.github.io/language-server-protocol/) server
implementation for Pascal variants that are supported by [Free
Pascal](https://www.freepascal.org/). It uses
[CodeTools](https://wiki.lazarus.freepascal.org/Codetools) from Lazarus as
backend.

https://github.com/Isopod/pascal-language-server notes:

Forked from [the original
project](https://github.com/arjanadriaanse/pascal-language-server), but has
since been mostly rewritten. This fork adds many new features and fixes several
bugs.

https://github.com/castle-engine/pascal-language-server notes:

This a fork of a fork. We add capability to configure using `castle-pasls.ini`, in particular to define _Castle Game Engine_ path that will make `pasls` aware of CGE units and autocomplete CGE API.

## Features

- Code completion
- Signature help
- Go to declaration
- Go to definition
- Automatic dependency resolution for `.lpk` and `.lpr` files

## Building

First, make sure, submodules are loaded:
```
git submodule update --init --recursive
```

To compile, open the project file in Lazarus or use the command line:

```sh
cd server
lazbuild pasls.lpi
```

It is recommended to use Free Pascal Compiler version 3.2.0 and Lazarus version
2.0.8 or later, older versions are not officially supported.

## Clients

### Neovim ≥ 0.5.0

For information on how to use the server from Neovim, see [client/nvim](client/nvim).

### Emacs

To use the server from `lsp-mode` in Emacs, install the separate
[`lsp-pascal`](https://github.com/arjanadriaanse/lsp-pascal) module.

Michalis, author of CGE, is a long-time Emacs user, so this LSP server is tested with Emacs :) See https://github.com/michaliskambi/elisp/tree/master/lsp for some notes about my experience of using this with Emacs.

### Other
Any editor that allows you to add custom LSP configurations should work.

## Configuration

In order for the language server to find all the units, it needs to know the
following parameters:

- location of the FPC standard library source files
- location of the FPC compiler executable
- location of the Lazarus install directory
- the OS you are compiling for
- the architecture you are compiling for

By default, the server will try to auto-detect these parameters from your
Lazarus config. It will search for config files in the following locations (the
exact paths will depend on your operating system):

- `<User settings directory>/lazarus` (e.g. `/home/user/.config/lazarus`)
- `<User home directory>/.lazarus` (e.g. `/home/user/.lazarus`)
- `<System settings directory>/lazarus` (e.g. `/etc/lazarus`)
- Custom directory specified in `castle-pasls.ini` as `config` in `[lazarus]` section (see below for example). This is useful in case your Lazarus config is in a special directory, as e.g. usually setup by fpcupdeluxe.

In addition, you can also specify these parameters manually in one of the
following ways:

1. Set the environment variables:

   - `PP` — Path to the FPC compiler executable
   - `FPCDIR` — Path of the source code of the FPC standard library
   - `LAZARUSDIR` — Path of your Lazarus installation
   - `FPCTARGET` — Target OS (e.g. Linux, Darwin, ...)
   - `FPCTARGETCPU` — Target architecture (e.g. x86_64, AARCH64, ...)

   This overrides auto-detected settings.

2. Or specify the locations via LSP `initializationOptions`. How this is done
   will depend on your client. The format is the following:
   ```json
   {
     "PP": "",
     "FPCDIR": "",
     "LAZARUSDIR": "",
     "FPCTARGET": "",
     "FPCTARGETCPU": ""
   }
   ```

   This overrides environment variables.

## Extra configuration in LSP initialization options

Additional keys in LSP initialization options can be used to influence the LSP server behavior. See the docs of your LSP client (text editor) to know how to pass initialization options.

<<<<<<< HEAD
- `syntaxErrorCausesLspError` (boolean, behaves as `false` if not specified) : Report LSP error on syntax error when parsing Pascal file.

     By default, when this is `false`, the LSP server answers with a fake completion item with the error message. While it is a hack (we use completion item label to pass the error message), it works in VS Code and NeoVim.

     When this is `true`, the LSP server answers with LSP error. This is visible in Emacs.

- `syntaxErrorCausesShowMessage` (boolean, behaves as `true` if not specified) : Report a "show message" to LSP client on syntax error when parsing Pascal file.

     Note that this is independent from `syntaxErrorCausesLspError`. Regardless `syntaxErrorCausesLspError` (whether we respond with LSP error or fake item), we can also invoke a "show message" on LSP client.

     The effect of this depends on how the LSP client respects the `window/showMessage`.

     - VS Code shows it nicely.

     - Emacs shows it (but poorly, it will be quickly obscured by the message about lack of completions, and you will need to go to the `*Messages*` buffer to read it).

## Extra configuration in castle-engine/pascal-language-server

The `pasls` reads configuration file `castle-pasls.ini` in user config dir to enable some additional features.

Where exactly is the config file?

- On Unix: `$HOME/.config/pasls/castle-pasls.ini` .
- In general: Uncomment `WriteLn('Reading config from ', FileName);` in UConfig.pas, run `pasls` manually, see the output.

Allowed options:

```
[log]
;; Where to write log (contains DebugLog output, allows to debug how everything in pasls behaves).
;; We will add suffix with process id, like '.pid123' .
;; By default none.
filename=/tmp/pasls-log.txt

;; Whether to dump full JSON request/response contents to log (may be quite long).
;; By default this is false (0), and JSON request/response logs are cut at 2000 characters.
;; You change it to true (1) to have full logs, useful at debugging.
full_json=1

[lazarus]
;; Custom directory with Lazarus config.
;; It should contain files like environmentoptions.xml, fpcdefines.xml .
;; See the log output to know if pasls read successfully XML files from there.
config=/home/michalis/installed/fpclazarus/current/config_lazarus/

[castle]
;; Castle Game Engine location.
;;
;; Set this to make pasls autocomplete CGE API by:
;; 1. knowing paths to all CGE units (derived from this CGE path),
;; 2. using default CGE compilation settings, like -Mobjfpc and -Sh (used by CGE build tool and editor).
;;
;; ( Alternatively to this you can define CASTLE_ENGINE_PATH environment variable,
;; but note that VS Code integration prevents all environment variables from reaching pasls now. )
path=/home/michalis/sources/castle-engine/castle-engine/

[extra_options]
;; Specify as many extra FPC options as you want.
;; Each extra option must have a consecutive number, we start from 1, and stop when
;; an option does not exist (or is an empty string).
option_1=-Fu/home/michalis/sources/castle-engine/castle-engine/tests/code/tester-fpcunit
option_2=-dSOME_DEFINE
option_3=-dSOMETHING_MORE
```
=======
- `syntaxErrorReportingMode` (integer): Determines how to report syntax errors. Syntax errors indicate that CodeTools cannot understand the surrounding Pascal code well enough to provide any code completion.

    - 0 (default): Return a fake completion item with the error message. This works well in VC Code and NeoVim -- while the completion item doesn't really complete anything, but the error message is clearly visible.

    - 1: Show an error message. This relies on the LSP client (text editor) handling the `window/showMessage` message. This works well in VS Code, and somewhat works in Emacs (Emacs `lsp-mode` handles and shows the message, though it will usually be quickly hidden by the next message _"No completion item"_ and you'll have to look at it in the `*Messages*` buffer).

    - 2: Return an error to the LSP client. Some LSP clients will just hide the error, but some (like Emacs) will show it clearly and prominently.
>>>>>>> ebac7d25

## Roadmap

### Wishlist

- Renaming of identifiers
- “Find all references”
- Signature help: Highlight active parameter
- Code formatting?

### Known bugs

- Does not work in include (`.inc`) files

    Possibly outdated "known bug" documented in https://github.com/Isopod/pascal-language-server .
    Testing https://github.com/castle-engine/pascal-language-server : it actually supports include files nicely.
    Remember to use `{%MainUnit castlewindow.pas}` clauses, to help Lazarus CodeTools.

- Signature help does not show all overloads<|MERGE_RESOLUTION|>--- conflicted
+++ resolved
@@ -109,22 +109,13 @@
 
 Additional keys in LSP initialization options can be used to influence the LSP server behavior. See the docs of your LSP client (text editor) to know how to pass initialization options.
 
-<<<<<<< HEAD
-- `syntaxErrorCausesLspError` (boolean, behaves as `false` if not specified) : Report LSP error on syntax error when parsing Pascal file.
+- `syntaxErrorReportingMode` (integer): Determines how to report syntax errors. Syntax errors indicate that CodeTools cannot understand the surrounding Pascal code well enough to provide any code completion.
 
-     By default, when this is `false`, the LSP server answers with a fake completion item with the error message. While it is a hack (we use completion item label to pass the error message), it works in VS Code and NeoVim.
+    - 0 (default): Return a fake completion item with the error message. This works well in VC Code and NeoVim -- while the completion item doesn't really complete anything, but the error message is clearly visible.
 
-     When this is `true`, the LSP server answers with LSP error. This is visible in Emacs.
+    - 1: Show an error message. This relies on the LSP client (text editor) handling the `window/showMessage` message. This works well in VS Code, and somewhat works in Emacs (Emacs `lsp-mode` handles and shows the message, though it will usually be quickly hidden by the next message _"No completion item"_ and you'll have to look at it in the `*Messages*` buffer).
 
-- `syntaxErrorCausesShowMessage` (boolean, behaves as `true` if not specified) : Report a "show message" to LSP client on syntax error when parsing Pascal file.
-
-     Note that this is independent from `syntaxErrorCausesLspError`. Regardless `syntaxErrorCausesLspError` (whether we respond with LSP error or fake item), we can also invoke a "show message" on LSP client.
-
-     The effect of this depends on how the LSP client respects the `window/showMessage`.
-
-     - VS Code shows it nicely.
-
-     - Emacs shows it (but poorly, it will be quickly obscured by the message about lack of completions, and you will need to go to the `*Messages*` buffer to read it).
+    - 2: Return an error to the LSP client. Some LSP clients will just hide the error, but some (like Emacs) will show it clearly and prominently.
 
 ## Extra configuration in castle-engine/pascal-language-server
 
@@ -174,15 +165,6 @@
 option_2=-dSOME_DEFINE
 option_3=-dSOMETHING_MORE
 ```
-=======
-- `syntaxErrorReportingMode` (integer): Determines how to report syntax errors. Syntax errors indicate that CodeTools cannot understand the surrounding Pascal code well enough to provide any code completion.
-
-    - 0 (default): Return a fake completion item with the error message. This works well in VC Code and NeoVim -- while the completion item doesn't really complete anything, but the error message is clearly visible.
-
-    - 1: Show an error message. This relies on the LSP client (text editor) handling the `window/showMessage` message. This works well in VS Code, and somewhat works in Emacs (Emacs `lsp-mode` handles and shows the message, though it will usually be quickly hidden by the next message _"No completion item"_ and you'll have to look at it in the `*Messages*` buffer).
-
-    - 2: Return an error to the LSP client. Some LSP clients will just hide the error, but some (like Emacs) will show it clearly and prominently.
->>>>>>> ebac7d25
 
 ## Roadmap
 
