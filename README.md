# Pascal Language Server

An [LSP](https://microsoft.github.io/language-server-protocol/) server
implementation for Pascal variants that are supported by [Free
Pascal](https://www.freepascal.org/). It uses
[CodeTools](https://wiki.lazarus.freepascal.org/Codetools) from Lazarus as
backend.

https://github.com/Isopod/pascal-language-server notes:

Forked from [the original
project](https://github.com/arjanadriaanse/pascal-language-server), but has
since been mostly rewritten. This fork adds many new features and fixes several
bugs.

https://github.com/castle-engine/pascal-language-server notes:

This a fork of a fork. We add capability to configure using `castle-pasls.ini`, in particular to define _Castle Game Engine_ path that will make `pasls` aware of CGE units and autocomplete CGE API.

## Features

- Code completion
- Signature help
- Go to declaration
- Go to definition
- Automatic dependency resolution for `.lpk` and `.lpr` files

## Building

First, make sure, submodules are loaded:
```
git submodule update --init --recursive
```

To compile, open the project file in Lazarus or use the command line:

```sh
cd server
lazbuild pasls.lpi
```

It is recommended to use Free Pascal Compiler version 3.2.0 and Lazarus version
2.0.8 or later, older versions are not officially supported.

## Clients

### Neovim ≥ 0.5.0

For information on how to use the server from Neovim, see [client/nvim](client/nvim).

### Emacs

To use the server from `lsp-mode` in Emacs, install the separate
[`lsp-pascal`](https://github.com/arjanadriaanse/lsp-pascal) module.
<<<<<<< HEAD

Michalis, author of CGE, is a long-time Emacs user, so this LSP server is tested with Emacs :) See https://github.com/michaliskambi/elisp/tree/master/lsp for some notes about my experience of using this with Emacs.
=======
Full example setup of it is documented in [Michalis notes about LSP + Pascal](https://github.com/michaliskambi/elisp/tree/master/lsp).

### VS Code

Install the VS Code extension from https://github.com/genericptr/pasls-vscode .

Note that the extension settings expose some additional LSP options not understood by this LSP server. But the basic ones (FPC, Lazarus configs and the executable of LSP server) work completely fine with this LSP server.
>>>>>>> 2f2e780b

### Other
Any editor that allows you to add custom LSP configurations should work.

## Configuration

In order for the language server to find all the units, it needs to know the
following parameters:

- location of the FPC standard library source files
- location of the FPC compiler executable
- location of the Lazarus install directory
- the OS you are compiling for
- the architecture you are compiling for

By default, the server will try to auto-detect these parameters from your
Lazarus config. It will search for config files in the following locations (the
exact paths will depend on your operating system):

- `<User settings directory>/lazarus` (e.g. `/home/user/.config/lazarus`)
- `<User home directory>/.lazarus` (e.g. `/home/user/.lazarus`)
- `<System settings directory>/lazarus` (e.g. `/etc/lazarus`)
- Custom directory specified in `castle-pasls.ini` as `config` in `[lazarus]` section (see below for example). This is useful in case your Lazarus config is in a special directory, as e.g. usually setup by fpcupdeluxe.

In addition, you can also specify these parameters manually in one of the
following ways:

1. Set the environment variables:

   - `PP` — Path to the FPC compiler executable
   - `FPCDIR` — Path of the source code of the FPC standard library
   - `LAZARUSDIR` — Path of your Lazarus installation
   - `FPCTARGET` — Target OS (e.g. Linux, Darwin, ...)
   - `FPCTARGETCPU` — Target architecture (e.g. x86_64, AARCH64, ...)

   This overrides auto-detected settings.

2. Or specify the locations via LSP `initializationOptions`. How this is done
   will depend on your client. The format is the following:
   ```json
   {
     "PP": "",
     "FPCDIR": "",
     "LAZARUSDIR": "",
     "FPCTARGET": "",
     "FPCTARGETCPU": ""
   }
   ```

   This overrides environment variables.

## Extra configuration in LSP initialization options

Additional keys in LSP initialization options can be used to influence the LSP server behavior. See the docs of your LSP client (text editor) to know how to pass initialization options.

- `syntaxErrorReportingMode` (integer): Determines how to report syntax errors. Syntax errors indicate that CodeTools cannot understand the surrounding Pascal code well enough to provide any code completion.

    - 0 (default): Show an error message. This relies on the LSP client (text editor) handling the `window/showMessage` message. Support in various text editor:

        - VS Code: works.

        - NeoVim (0.8.0): works, the message is shown for ~1 sec by default.

        - Emacs: works, the message is visible in [echo area](https://www.emacswiki.org/emacs/EchoArea) and the `*Messages*` buffer. You can filter out useless `No completion found` messages to make it perfect, see https://github.com/michaliskambi/elisp/blob/master/lsp/kambi-pascal-lsp.el for example.

    - 1: Return a fake completion item with the error message. This works well in VC Code and NeoVim -- while the completion item doesn't really complete anything, but the error message is clearly visible.

    - 2: Return an error to the LSP client. Some LSP clients will just hide the error, but some (like Emacs) will show it clearly and prominently.

## Extra configuration in castle-engine/pascal-language-server

The `pasls` reads configuration file `castle-pasls.ini` in user config dir to enable some additional features.

Where exactly is the config file?

- On Unix: `$HOME/.config/pasls/castle-pasls.ini` .
- In general: Uncomment `WriteLn('Reading config from ', FileName);` in UConfig.pas, run `pasls` manually, see the output.

Allowed options:

```
[log]
;; Where to write log (contains DebugLog output, allows to debug how everything in pasls behaves).
;; We will add suffix with process id, like '.pid123' .
;; By default none.
filename=/tmp/pasls-log.txt

;; Whether to dump full JSON request/response contents to log (may be quite long).
;; By default this is false (0), and JSON request/response logs are cut at 2000 characters.
;; You change it to true (1) to have full logs, useful at debugging.
full_json=1

[lazarus]
;; Custom directory with Lazarus config.
;; It should contain files like environmentoptions.xml, fpcdefines.xml .
;; See the log output to know if pasls read successfully XML files from there.
config=/home/michalis/installed/fpclazarus/current/config_lazarus/

[castle]
;; Castle Game Engine location.
;;
;; Set this to make pasls autocomplete CGE API by:
;; 1. knowing paths to all CGE units (derived from this CGE path),
;; 2. using default CGE compilation settings, like -Mobjfpc and -Sh (used by CGE build tool and editor).
;;
;; ( Alternatively to this you can define CASTLE_ENGINE_PATH environment variable,
;; but note that VS Code integration prevents all environment variables from reaching pasls now. )
path=/home/michalis/sources/castle-engine/castle-engine/

[extra_options]
;; Specify as many extra FPC options as you want.
;; Each extra option must have a consecutive number, we start from 1, and stop when
;; an option does not exist (or is an empty string).
option_1=-Fu/home/michalis/sources/castle-engine/castle-engine/tests/code/tester-fpcunit
option_2=-dSOME_DEFINE
option_3=-dSOMETHING_MORE
```

## Roadmap

### Wishlist

- Renaming of identifiers
- “Find all references”
- Signature help: Highlight active parameter
- Code formatting?

### Known bugs

- Does not work in include (`.inc`) files

    Possibly outdated "known bug" documented in https://github.com/Isopod/pascal-language-server .
    Testing https://github.com/castle-engine/pascal-language-server : it actually supports include files nicely.
    Remember to use `{%MainUnit castlewindow.pas}` clauses, to help Lazarus CodeTools.

- Signature help does not show all overloads<|MERGE_RESOLUTION|>--- conflicted
+++ resolved
@@ -52,10 +52,6 @@
 
 To use the server from `lsp-mode` in Emacs, install the separate
 [`lsp-pascal`](https://github.com/arjanadriaanse/lsp-pascal) module.
-<<<<<<< HEAD
-
-Michalis, author of CGE, is a long-time Emacs user, so this LSP server is tested with Emacs :) See https://github.com/michaliskambi/elisp/tree/master/lsp for some notes about my experience of using this with Emacs.
-=======
 Full example setup of it is documented in [Michalis notes about LSP + Pascal](https://github.com/michaliskambi/elisp/tree/master/lsp).
 
 ### VS Code
@@ -63,7 +59,6 @@
 Install the VS Code extension from https://github.com/genericptr/pasls-vscode .
 
 Note that the extension settings expose some additional LSP options not understood by this LSP server. But the basic ones (FPC, Lazarus configs and the executable of LSP server) work completely fine with this LSP server.
->>>>>>> 2f2e780b
 
 ### Other
 Any editor that allows you to add custom LSP configurations should work.
