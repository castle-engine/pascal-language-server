--- conflicted
+++ resolved
@@ -27,11 +27,6 @@
 uses
   jsonstream, ujsonrpc;
 
-<<<<<<< HEAD
-var
-  SyntaxErrorCausesLspError: Boolean;
-  SyntaxErrorCausesShowMessage: Boolean = true;
-=======
 type
   TSyntaxErrorReportingMode = (
     sermFakeCompletionItem = 0,
@@ -41,7 +36,6 @@
 
 var
   SyntaxErrorReportingMode: TSyntaxErrorReportingMode = sermFakeCompletionItem;
->>>>>>> ebac7d25
 
 procedure TextDocument_DidOpen(Rpc: TRpcPeer; Request: TRpcRequest);
 procedure TextDocument_DidChange(Rpc: TRpcPeer; Request: TRpcRequest);
@@ -330,24 +324,6 @@
 
 procedure TextDocument_Completion(Rpc: TRpcPeer; Request: TRpcRequest);
 
-<<<<<<< HEAD
-  function ShowErrorMessage(const ErrorMessage: String): TRpcNotification;
-  var
-    Writer:   TJsonWriter;
-  begin
-    Result := TRpcNotification.Create('window/showMessage');
-    Writer := Result.Writer;
-
-    Writer.Key('params');
-    Writer.Dict;
-      Writer.Key('type');
-      Writer.Number(1); // type = 1 means "error"
-      Writer.Key('message');
-      Writer.Str(ErrorMessage);
-    Writer.DictEnd;
-  end;
-
-=======
   { Create TRpcResponse with fake completion item, just to show ErrorMessage to user. }
   function CreateResponseFakeCompletionItem(const ErrorMessage: String): TRpcResponse;
   var
@@ -430,7 +406,6 @@
     end;
   end;
 
->>>>>>> ebac7d25
 var
   Req:      TCompletionRequest;
   Code:     TCodeBuffer;
@@ -474,46 +449,6 @@
       on E: ERpcError do
       begin
         FreeAndNil(Response);
-<<<<<<< HEAD
-        
-        if SyntaxErrorCausesLspError then
-        begin
-          Response := TRpcResponse.CreateError(Request.Id, 0, E.Message);
-        end else
-        begin
-          Response := TRpcResponse.Create(Request.Id);
-          Writer := Response.Writer;
-
-          Writer.Dict;
-            { Note that isIncomplete value is required.
-              See spec: https://microsoft.github.io/language-server-protocol/specifications/lsp/3.17/specification/#completionList
-              Emacs actually throws Lisp errors when it is missing. }
-            Writer.Key('isIncomplete');
-            Writer.Bool(true);
-
-            Writer.Key('items');
-            Writer.List;
-
-              // Unfortunately, there isn't really a good way to report errors to the
-              // client. While there are error responses, those aren't shown to the
-              // user. There is also the call window/showMessage, but this one is not
-              // implemented by NeoVim. So we work around it by showing a fake
-              // completion item.
-              Writer.Dict;
-                Writer.Key('label');
-                Writer.Str(e.Message);
-                Writer.Key('insertText');
-                Writer.Str('');
-              Writer.DictEnd;
-
-            Writer.ListEnd;
-
-            //Writer.Key('activeParameter');
-            //Writer.Key('activeSignature');
-          Writer.DictEnd;
-        end;
-
-=======
 
         case SyntaxErrorReportingMode of
           sermFakeCompletionItem:
@@ -526,7 +461,6 @@
           sermErrorResponse:
             Response := TRpcResponse.CreateError(Request.Id, 0, E.Message);
         end;
->>>>>>> ebac7d25
         Rpc.Send(Response);
 
         if SyntaxErrorCausesShowMessage then
