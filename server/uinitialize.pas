// Pascal Language Server
// Copyright 2020 Arjan Adriaanse
//           2021 Philip Zander

// This file is part of Pascal Language Server.

// Pascal Language Server is free software: you can redistribute it
// and/or modify it under the terms of the GNU General Public License
// as published by the Free Software Foundation, either version 3 of
// the License, or (at your option) any later version.

// Pascal Language Server is distributed in the hope that it will be
// useful, but WITHOUT ANY WARRANTY; without even the implied warranty
// of MERCHANTABILITY or FITNESS FOR A PARTICULAR PURPOSE.  See the
// GNU General Public License for more details.

// You should have received a copy of the GNU General Public License
// along with Pascal Language Server.  If not, see
// <https://www.gnu.org/licenses/>.

unit uinitialize;

{$mode objfpc}{$H+}

interface

uses
  jsonstream, ujsonrpc;

procedure Initialize(Rpc: TRpcPeer; Request: TRpcRequest);

implementation

uses
  SysUtils, Classes, CodeToolManager, CodeToolsConfig, URIParser, LazUTF8,
  DefineTemplates, FileUtil, LazFileUtils, DOM, XMLRead, udebug, uutils,
<<<<<<< HEAD
  upackages, utextdocument,
  CastleLsp;
=======
  upackages, utextdocument;
>>>>>>> ebac7d25


// Resolve the dependencies of Pkg, and then the dependencies of the
// dependencies and so on. Uses global registry and paths locally specified in
// the package/project file (.lpk/.lpi) as a data source.
procedure ResolveDeps(Pkg: TPackage);
var
  Dep:     ^TDependency;
  DepPath: string;
  i:       integer;
  function IfThen(Cond: Boolean; const s: string): string;
  begin
    if Cond then
      Result := s
    else
      Result := '';
  end;
begin
  if Pkg.DidResolveDeps then
    exit;

  Pkg.DidResolveDeps := True;

  for i := low(Pkg.Dependencies) to high(Pkg.Dependencies) do
  begin
    Dep := @Pkg.Dependencies[i];

    DepPath := LookupGlobalPackage(Dep^.Name);
    if (Dep^.Prefer) or (DepPath = '') then
      DepPath := Dep^.Path;

    if DepPath = '' then
    begin
      DebugLog('  Dependency %s: not found', [Dep^.Name]);
      continue;
    end;

    DebugLog(
      '  Dependency: %s -> %s%s',
      [Dep^.Name, DepPath, IfThen(DepPath = Dep^.Path, ' (hardcoded)')]
    );

    Dep^.Package := GetPackageOrProject(DepPath);

    // Add ourselves to the RequiredBy list of the dependency.
    SetLength(Dep^.Package.RequiredBy, Length(Dep^.Package.RequiredBy) + 1);
    Dep^.Package.RequiredBy[High(Dep^.Package.RequiredBy)] := Pkg;

    // Recurse
    ResolveDeps(Dep^.Package);
  end;
end;

// Try to fix missing dependencies.
//
// Consider the following scenario:
//
//   A requires: 
//     - B (found) 
//     - C (NOT found)
//   B requires:
//     - C (found)
//
// In other words, we could not find C for A, but did find C for B. (The
// reason for this might be that B specified a default or preferred path for
// dependency C). In this case we resolve the situation by using B's C also
// for A.
procedure GuessMissingDependencies(Pkg: TPackage);
var
  Dep: ^TDependency;
  i:   Integer;

  // Breadth-first search for a package of the specified name in the
  // dependencies of Node.
  function GuessDependency(Node: TPackage; DepName: String): TPackage;
  var
    j: integer;
  begin
    Result := nil;

    if Node.Visited then
      exit;

    Node.Visited := True;
    try
      for j := low(Node.Dependencies) to high(Node.Dependencies) do
      begin
        if (UpperCase(DepName) = UpperCase(Node.Dependencies[j].Name)) and
           Assigned(Node.Dependencies[j].Package) then
        begin
          Result := Node.Dependencies[j].Package;
          exit;
        end;
      end;

      // Not found, recurse
      for j := low(Node.RequiredBy) to high(Node.RequiredBy) do
      begin
        Result := GuessDependency(Node.RequiredBy[j], DepName);
        if Assigned(Result) then
          exit;
      end;

    finally
      Node.Visited := False;
    end;
  end;
begin
  for i := low(Pkg.Dependencies) to high(Pkg.Dependencies) do
  begin
    Dep := @Pkg.Dependencies[i];
    if Assigned(Dep^.Package) then
      continue;

    Dep^.Package := GuessDependency(Pkg, Dep^.Name);
  end;
end;

// Add the search paths of its dependencies to a package.
procedure ResolvePaths(Pkg: TPackage);
var
  Dep: TDependency;
begin
  if Pkg.DidResolvePaths then
    exit;

  Pkg.DidResolvePaths := True;

  Pkg.ResolvedPaths := Pkg.Paths;

  for Dep in Pkg.Dependencies do
  begin
    if not Assigned(Dep.Package) then
      continue;

    // Recurse
    ResolvePaths(Dep.Package);

    Pkg.ResolvedPaths.IncludePath := MergePaths([
      Pkg.ResolvedPaths.IncludePath{,
      Dep.Package.ResolvedPaths.IncludePath}
    ]);
    Pkg.ResolvedPaths.UnitPath := MergePaths([
      Pkg.ResolvedPaths.UnitPath,
      Dep.Package.ResolvedPaths.UnitPath
    ]);
    Pkg.ResolvedPaths.SrcPath := MergePaths([
      Pkg.ResolvedPaths.SrcPath{,
      Dep.Package.ResolvedPaths.SrcPath}
    ]);
  end;
end;

// Add required search paths to package's source directories (and their
// subdirectories).
procedure ConfigurePackage(Pkg: TPackage);
var
  Dep:      TDependency;
  OtherSrc: TStringArray;
  OtherDir: string;

  procedure ConfigureSearchPath(const Dir: string);
  var
    DirectoryTemplate,
    IncludeTemplate,
    UnitPathTemplate,
    SrcTemplate:       TDefineTemplate;
    Paths:             TPaths;
  begin
    DirectoryTemplate := TDefineTemplate.Create(
      'Directory', '',
      '', Dir,
      da_Directory
    );

    Paths.UnitPath    := MergePaths([UnitPathMacro,    Pkg.ResolvedPaths.UnitPath]);
    Paths.IncludePath := MergePaths([IncludePathMacro, Pkg.ResolvedPaths.IncludePath]);
    Paths.SrcPath     := MergePaths([SrcPathMacro,     Pkg.ResolvedPaths.SrcPath]);

    DebugLog('%s', [Dir]);
    DebugLog('  UnitPath:    %s', [Paths.UnitPath]);
    DebugLog('  IncludePath: %s', [Paths.IncludePath]);
    DebugLog('  SrcPath:     %s', [Paths.SrcPath]);

    UnitPathTemplate := TDefineTemplate.Create(
      'Add to the UnitPath', '',
      UnitPathMacroName, Paths.UnitPath,
      da_DefineRecurse
    );

    IncludeTemplate := TDefineTemplate.Create(
      'Add to the Include path', '',
      IncludePathMacroName, Paths.IncludePath,
      da_DefineRecurse
    );

    SrcTemplate := TDefineTemplate.Create(
      'Add to the Src path', '',
      SrcPathMacroName, Paths.SrcPath,
      da_DefineRecurse
    );

    DirectoryTemplate.AddChild(UnitPathTemplate);
    DirectoryTemplate.AddChild(IncludeTemplate);
    DirectoryTemplate.AddChild(SrcTemplate);

    CodeToolBoss.DefineTree.Add(DirectoryTemplate);
  end;
begin
  if Pkg.Configured then
    exit;
  Pkg.Configured := True;
 
  // Configure search path for package's (or project's) main source directory.
  ConfigureSearchPath(Pkg.Dir);

  // Configure search path for other listed source directories.
  OtherSrc := Pkg.Paths.SrcPath.Split([';'], TStringSplitOptions.ExcludeEmpty);
  for OtherDir in OtherSrc do
    ConfigureSearchPath(OtherDir);

  // Recurse
  for Dep in Pkg.Dependencies do
  begin
    if not Assigned(Dep.Package) then
      continue;
    ConfigurePackage(Dep.Package);
  end;
end;

// Don't load packages from directories with these names...
function IgnoreDirectory(const Dir: string): Boolean;
var
  DirName: string;
begin
  Dirname := lowercase(ExtractFileName(Dir));
  Result := 
    (DirName = '.git')                              or 
    ((Length(DirName) >= 1) and (DirName[1] = '.')) or
    (DirName = 'backup')                            or 
    (DirName = 'lib')                               or 
    (Pos('.dsym', DirName) > 0)                     or
    (Pos('.app', DirName) > 0);
end;

// Load all packages in a directory and its subdirectories.
procedure LoadAllPackagesUnderPath(const Dir: string);
var
  Packages,
  SubDirectories:    TStringList;
  i:                 integer;     
  Pkg:               TPackage;
begin
  if IgnoreDirectory(Dir) then
    Exit;

  try
    Packages := FindAllFiles(
      Dir, '*.lpi;*.lpk', False, faAnyFile and not faDirectory
    );

    for i := 0 to Packages.Count - 1 do
    begin
      Pkg := GetPackageOrProject(Packages[i]);
      ResolveDeps(Pkg);
    end;

    // Recurse into child directories

    SubDirectories := FindAllDirectories(Dir, False);
    for i := 0 to SubDirectories.Count - 1 do
      LoadAllPackagesUnderPath(SubDirectories[i]);

  finally
    if Assigned(Packages) then
      FreeAndNil(Packages);
    if Assigned(Packages) then
      FreeAndNil(SubDirectories);
  end;
end;

// Given a directory, fix missing deps for all packages in the directory.
procedure GuessMissingDepsForAllPackages(const Dir: string);
var
  Packages,
  SubDirectories:    TStringList;
  i:                 integer;
  Pkg:               TPackage;
begin
  if IgnoreDirectory(Dir) then
    Exit;

  try
    Packages := FindAllFiles(
      Dir, '*.lpi;*.lpk', False, faAnyFile and not faDirectory
    );

    for i := 0 to Packages.Count - 1 do
    begin
      Pkg := GetPackageOrProject(Packages[i]);
      GuessMissingDependencies(Pkg);
    end;

    // Recurse into child directories
    SubDirectories := FindAllDirectories(Dir, False);
    for i := 0 to SubDirectories.Count - 1 do
      GuessMissingDepsForAllPackages(SubDirectories[i]);

  finally
    if Assigned(Packages) then
      FreeAndNil(Packages);
    if Assigned(Packages) then
      FreeAndNil(SubDirectories);
  end;
end;

// Use heuristic to add search paths to the directory 'Dir'.
// If there are any projects (.lpi) or packages (.lpk) in the directory, use
// (only) their search paths. Otherwise, inherit the search paths from the
// parent directory ('ParentPaths').
procedure ConfigurePaths(const Dir: string);
var
  Packages,
  SubDirectories:    TStringList;
  i:                 integer;
  Paths:             TPaths;

  DirectoryTemplate,
  IncludeTemplate,
  UnitPathTemplate,
  SrcTemplate:       TDefineTemplate;
  Pkg:               TPackage;

begin
  if IgnoreDirectory(Dir) then
    Exit;

  Packages       := nil;
  SubDirectories := nil;
  try
    // 1. Add local files to search path of current directory
    DirectoryTemplate := TDefineTemplate.Create(
      'Directory', '',
      '', Dir,
      da_Directory
    );
    UnitPathTemplate := TDefineTemplate.Create(
      'Add to the UnitPath', '',
      UnitPathMacroName, MergePaths([UnitPathMacro, Dir]),
      da_Define
    );
    IncludeTemplate := TDefineTemplate.Create(
      'Add to the Include path', '',
      IncludePathMacroName, MergePaths([IncludePathMacro, Dir]),
      da_Define
    );
    DirectoryTemplate.AddChild(UnitPathTemplate);
    DirectoryTemplate.AddChild(IncludeTemplate);
    CodeToolBoss.DefineTree.Add(DirectoryTemplate);

    // 2. Load all packages in the current directory and configure their
    //    paths.
    Packages := FindAllFiles(
      Dir, '*.lpi;*.lpk', False, faAnyFile and not faDirectory
    );

    // 2a. Recursively resolve search paths for each package.
    //     (Merge dependencies' search paths into own search path)
    for i := 0 to Packages.Count - 1 do
    begin
      Pkg := GetPackageOrProject(Packages[i]);
      ResolvePaths(Pkg);
    end;

    // 2b. For each package in the dependency tree, apply the package's
    //     resulting search paths from the previous step to the package's source
    //     directories. ("apply" = add to the CodeTools Define Tree)
    for i := 0 to Packages.Count - 1 do
    begin
      Pkg := GetPackageOrProject(Packages[i]);
      ConfigurePackage(Pkg);
    end;

    // Recurse into child directories
    SubDirectories := FindAllDirectories(Dir, False);
    for i := 0 to SubDirectories.Count - 1 do
      ConfigurePaths(SubDirectories[i]);
  finally
    if Assigned(Packages) then
      FreeAndNil(Packages);
    if Assigned(Packages) then
      FreeAndNil(SubDirectories);
  end;
end;

// CodeTools needs to know the paths for the global packages, the FPC source
// files, the path of the compiler and the target architecture.
// Attempt to guess the correct settings from Lazarus config files.
procedure GuessCodeToolConfig(Options: TCodeToolsOptions);
var
  ConfigDirs:         TStringList;
  Dir:                string;
  Doc:                TXMLDocument;

  Root,
  EnvironmentOptions, 
  FPCConfigs, 
  Item1:              TDomNode;

  LazarusDirectory, 
  FPCSourceDirectory, 
  CompilerFilename, 
  OS, CPU:            string;

  function LoadLazConfig(Path: string): Boolean;
  begin
    Doc    := nil;
    Root   := nil;
    Result := false;
    try
      ReadXMLFile(Doc, Path);
      Root := Doc.DocumentElement;
      if Root.NodeName = 'CONFIG' then
        Result := true;
      DebugLog('Reading config from %s', [Path]);
    except
      // Swallow
    end;
  end;

  function GetVal(Parent: TDomNode; Ident: string; Attr: string='Value'): string;
  var
    Node, Value: TDomNode;
  begin
    Result := '';
    if Parent = nil then
      exit;
    Node := Parent.FindNode(DOMString(Ident));
    if Node = nil then
      exit;
    Value := Node.Attributes.GetNamedItem(DOMString(Attr));
    if Value = nil then
      exit;
    Result := string(Value.NodeValue);
  end;

var
  CustomLazarusConfigDir: String;
begin
  ConfigDirs := TStringList.Create;
  try
    CustomLazarusConfigDir := UserConfig.ReadString('lazarus', 'config', '');
    if CustomLazarusConfigDir <> '' then
      ConfigDirs.Add(ExcludeTrailingPathDelimiter(CustomLazarusConfigDir));

    ConfigDirs.Add(GetConfigDirForApp('lazarus', '', False));
    ConfigDirs.Add(GetUserDir + DirectorySeparator + '.lazarus');
    ConfigDirs.Add(GetConfigDirForApp('lazarus', '', True));  ;
    for Dir in ConfigDirs do
    begin
      Doc := nil;
      try
        if LoadLazConfig(Dir + DirectorySeparator + 'environmentoptions.xml') then
        begin
          EnvironmentOptions := Root.FindNode('EnvironmentOptions');
          LazarusDirectory   := GetVal(EnvironmentOptions, 'LazarusDirectory');
          FPCSourceDirectory := GetVal(EnvironmentOptions, 'FPCSourceDirectory');
          CompilerFilename   := GetVal(EnvironmentOptions, 'CompilerFilename');
          if (Options.LazarusSrcDir = '') and (LazarusDirectory <> '') then
            Options.LazarusSrcDir := LazarusDirectory;
          if (Options.FPCSrcDir = '') and (FPCSourceDirectory <> '') then
            Options.FPCSrcDir := FPCSourceDirectory;
          if (Options.FPCPath = '') and (CompilerFilename <> '') then
            Options.FPCPath := CompilerFilename;
        end;
      finally
        FreeAndNil(Doc);
      end;

      Doc := nil;
      try
        if LoadLazConfig(Dir + DirectorySeparator + 'fpcdefines.xml') then
        begin
          FPCConfigs := Root.FindNode('FPCConfigs');
          Item1 := nil;
          if Assigned(FPCConfigs) and (FPCConfigs.ChildNodes.Count > 0) then
            Item1 := FPCConfigs.ChildNodes[0];
          OS  := GetVal(Item1, 'RealCompiler', 'OS');
          CPU := GetVal(Item1, 'RealCompiler', 'CPU');
          if (Options.TargetOS = '') and (OS <> '') then
            Options.TargetOS := OS;
          if (Options.TargetProcessor = '') and (CPU <> '') then
            Options.TargetProcessor := CPU;
        end;
      finally
        FreeAndNil(Doc);
      end;
    end;
  finally
    FreeAndNil(ConfigDirs);
  end;
end;

procedure Initialize(Rpc: TRpcPeer; Request: TRpcRequest);

  function SyntaxErrorReportingModeFromInt(const I: Integer): TSyntaxErrorReportingMode;
  begin
    if (I < Ord(Low(TSyntaxErrorReportingMode))) or
       (I > Ord(High(TSyntaxErrorReportingMode))) then
      raise Exception.CreateFmt('Invalid syntaxErrorReportingMode: %d, ignoring', [I]);

    Result := TSyntaxErrorReportingMode(I)
  end;

var
  Options:   TCodeToolsOptions;
  Key:       string;
  s:         string;
<<<<<<< HEAD
  b:         Boolean;
  ExtraOptions: String;
=======
  i:         Integer;
>>>>>>> ebac7d25

  RootUri:   string;
  Directory: string;
  Response:  TRpcResponse;
  Reader:    TJsonReader;
  Writer:    TJsonWriter;
begin
  Options  := nil;
  Response := nil;

  try
    Options := TCodeToolsOptions.Create;
    Options.InitWithEnvironmentVariables;

    {
    // We no longer hardcode the paths, instead we try to load them from the
    // Lazarus config files or from the initializationOptions passed by the
    // Initialize RPC call (or environment variables).
    // I'm just leaving this here as a reminder of what these variables should
    // approximately look like.
    with Options do
    begin
      ProjectDir      := Directory;
      TargetOS        := 'Darwin';
      TargetProcessor := 'x86_64';
      FPCSrcDir       := '/usr/local/share/fpcsrc/3.2.0';
      LazarusSrcDir   := '/Applications/Lazarus';
      FPCPath         := '/usr/local/bin/fpc';
      TestPascalFile  := '/tmp/testfile1.pas';
    end;
    }     

    // Parse initializationOptions
    Reader := Request.Reader;
    if Reader.Dict then
      while (Reader.Advance <> jsDictEnd) and Reader.Key(Key) do
      begin
        if Key = 'rootUri' then
          Reader.Str(RootUri)
        else if (Key = 'initializationOptions') and Reader.Dict then
          while (Reader.Advance <> jsDictEnd) and Reader.Key(Key) do
          begin
            if (Key = 'PP') and Reader.Str(s) then
              Options.FPCPath := s
            else if (Key = 'FPCDIR') and Reader.Str(s) then
              Options.FPCSrcDir := s
            else if (Key = 'LAZARUSDIR') and Reader.Str(s) then
              Options.LazarusSrcDir := s
            else if (Key = 'FPCTARGET') and Reader.Str(s) then
              Options.TargetOS := s
            else if (Key = 'FPCTARGETCPU') and Reader.Str(s) then
              Options.TargetProcessor := s
<<<<<<< HEAD
            else if (Key = 'syntaxErrorCausesLspError') and Reader.Bool(b) then
              SyntaxErrorCausesLspError := b
            else if (Key = 'syntaxErrorCausesShowMessage') and Reader.Bool(b) then
              SyntaxErrorCausesShowMessage := b;
=======
            else if (Key = 'syntaxErrorReportingMode') and Reader.Number(i) then
              SyntaxErrorReportingMode := SyntaxErrorReportingModeFromInt(i);
>>>>>>> ebac7d25
          end;
      end;

    // Set the root directory
    // TODO: Support "workspaces"
    URIToFilename(RootUri, Directory);

    // Try to fill in missing values by reading lazarus config
    DebugLog('', []);
    GuessCodeToolConfig(Options);

    Options.ProjectDir     := Directory;
    Options.TestPascalFile := GetTempFileName;


    DebugLog('', []);
    DebugLog(':: Using Options', []);
    DebugLog('  PP           = %s', [Options.FPCPath]);
    DebugLog('  FPCDIR       = %s', [Options.FPCSrcDir]);
    DebugLog('  LAZARUSDIR   = %s', [Options.LazarusSrcDir]);
    DebugLog('  FPCTARGET    = %s', [Options.TargetOS]);
    DebugLog('  FPCTARGETCPU = %s', [Options.TargetProcessor]);

    DebugLog('', []);
    DebugLog(':: Castle Game Engine', []);
    ExtraOptions := ExtraFpcOptions;
    Options.FPCOptions := Options.FPCOptions + ' ' + ExtraOptions;
    DebugLog('  Adding compiler options: ' + ExtraOptions);

    DebugLog('', []);
    DebugLog(':: Searching global packages', []);
    PopulateGlobalPackages([
      Options.LazarusSrcDir + '/components',
      Options.LazarusSrcDir + '/lcl'
    ]);

    with CodeToolBoss do
    begin
      Init(Options);
      IdentifierList.SortForHistory := True;
      IdentifierList.SortForScope   := True;
    end;

    // Load packages into our internal database and resolve dependencies
    DebugLog('', []);
    DebugLog(':: Loading all packages in %s', [Directory]);
    LoadAllPackagesUnderPath(Directory);

    DebugLog('', []);
    DebugLog(':: Guessing missing dependencies', []);
    GuessMissingDepsForAllPackages(Directory);

    // Configure CodeTools
    DebugLog('', []);
    DebugLog(':: Configuring Paths', []);
    ConfigurePaths(Directory);

    DebugLog('', []);

    // Send response & announce our capabilities
    Response := TRpcResponse.Create(Request.Id);
    Writer   := Response.Writer;

    Writer.Dict;
      Writer.Key('serverInfo');
      Writer.Dict;
        Writer.Key('name');
        Writer.Str('Pascal Language Server');
      Writer.DictEnd;

      Writer.Key('capabilities');
      Writer.Dict;
        Writer.Key('textDocumentSync');
        Writer.Dict;
          Writer.Key('openClose');
          Writer.Bool(true);

          Writer.Key('change');
          Writer.Number(1); // 1 = Sync by sending full content, 2 = Incremental
        Writer.DictEnd;

        Writer.Key('completionProvider');
        Writer.Dict;
          Writer.Key('triggerCharacters');
          Writer.Null;

          Writer.Key('allCommitCharacters');
          Writer.Null;

          Writer.Key('resolveProvider');
          Writer.Bool(false);
        Writer.DictEnd;

        Writer.Key('signatureHelpProvider');
        Writer.Dict;
          Writer.Key('triggerCharacters');
          Writer.List;
            Writer.Str('(');
            Writer.Str(',');
          Writer.ListEnd;

          Writer.Key('retriggerCharacters');
          Writer.List;
          Writer.ListEnd;
        Writer.DictEnd;

        Writer.Key('declarationProvider');
        Writer.Bool(true);

        Writer.Key('definitionProvider');
        Writer.Bool(true);
      Writer.DictEnd;

      //Writer.Key('workspaceFolders');
      //Writer.Bool(true);
    Writer.DictEnd;

    Rpc.Send(Response);
  finally
    FreeAndNil(Options);
    FreeAndNil(Response);
  end;
end;

end.
<|MERGE_RESOLUTION|>--- conflicted
+++ resolved
@@ -34,12 +34,8 @@
 uses
   SysUtils, Classes, CodeToolManager, CodeToolsConfig, URIParser, LazUTF8,
   DefineTemplates, FileUtil, LazFileUtils, DOM, XMLRead, udebug, uutils,
-<<<<<<< HEAD
   upackages, utextdocument,
   CastleLsp;
-=======
-  upackages, utextdocument;
->>>>>>> ebac7d25
 
 
 // Resolve the dependencies of Pkg, and then the dependencies of the
@@ -558,12 +554,8 @@
   Options:   TCodeToolsOptions;
   Key:       string;
   s:         string;
-<<<<<<< HEAD
-  b:         Boolean;
+  i:         Integer;
   ExtraOptions: String;
-=======
-  i:         Integer;
->>>>>>> ebac7d25
 
   RootUri:   string;
   Directory: string;
@@ -616,15 +608,8 @@
               Options.TargetOS := s
             else if (Key = 'FPCTARGETCPU') and Reader.Str(s) then
               Options.TargetProcessor := s
-<<<<<<< HEAD
-            else if (Key = 'syntaxErrorCausesLspError') and Reader.Bool(b) then
-              SyntaxErrorCausesLspError := b
-            else if (Key = 'syntaxErrorCausesShowMessage') and Reader.Bool(b) then
-              SyntaxErrorCausesShowMessage := b;
-=======
             else if (Key = 'syntaxErrorReportingMode') and Reader.Number(i) then
               SyntaxErrorReportingMode := SyntaxErrorReportingModeFromInt(i);
->>>>>>> ebac7d25
           end;
       end;
 
