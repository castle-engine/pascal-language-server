// Pascal Language Server
// Copyright 2020 Arjan Adriaanse

// This file is part of Pascal Language Server.

// Pascal Language Server is free software: you can redistribute it
// and/or modify it under the terms of the GNU General Public License
// as published by the Free Software Foundation, either version 3 of
// the License, or (at your option) any later version.

// Pascal Language Server is distributed in the hope that it will be
// useful, but WITHOUT ANY WARRANTY; without even the implied warranty
// of MERCHANTABILITY or FITNESS FOR A PARTICULAR PURPOSE.  See the
// GNU General Public License for more details.

// You should have received a copy of the GNU General Public License
// along with Pascal Language Server.  If not, see
// <https://www.gnu.org/licenses/>.

unit ujsonrpc;

{$mode objfpc}{$H+}

interface

uses
  Classes, SysUtils, ubufferedreader, jsonstream;

type
  TRpcIdKind = (ridString, ridInteger, ridNull);

  TRpcRequest = class;

  TRpcId = record
    Kind: TRpcIdKind;
    Str:  string;
    Int:  Integer;
  end;

  TRpcRequest = class
  protected
    FBuffer: TMemoryStream;
  public
    Method:  string;
    Id:      TRpcId;
    Reader:  TJsonReader;

    function   AsString: string;
    destructor Destroy; override;
  end;

  { Send message to LSP client (response to a previous request or notification). }
  TRpcResponse = class
  private
    procedure InternalCreate;
    procedure InternalCreateId(const Id: TRpcId);
  protected
    FBuffer: TMemoryStream;
    FFinalized: Boolean;
    procedure Finalize;
  public
    Writer: TJsonWriter;
    constructor Create(Id: TRpcId);
    constructor CreateError(Id: TRpcId; Code: Integer; const Msg: string);
    constructor CreateRequest(const Method: string; Id: TRpcId);
    { Create JSON-RPC notification.
      Note that notifications, following json-rpc (ver 2), do not have "id"
      and the other side does not reply to them (see https://www.jsonrpc.org/specification#notification ). }
    constructor CreateNotification(const Method: string);
    function    AsString: string;
    destructor  Destroy; override;
  end;

  TRpcPeer = class
  protected
    FInput:  TBufferedReader;
    FOutput: TStream;
  public
    constructor Create(Input: TStream; Output: TStream);

    function    Receive: TRpcRequest;
    procedure   Send(Response: TRpcResponse);
  end;

  { ERpcException }

  ERpcError = class(Exception)
  public
    Code: Integer;
    constructor Create(ACode: Integer; const Msg: string);
    constructor CreateFmt(
      ACode: Integer; const Fmt: string; args: array of const
    );
  end;

const
  jsrpcServerNotInitialized = -32002;
  jsrpcParseError           = -32700;
  jsrpcRequestCancelled     = -32800;
  jsrpcContentModified      = -32801;
  jsrpcInvalidRequest       = -32600;
  jsrpcMethodNotFound       = -32601;
  jsrpcRequestFailed        = -32803;

implementation

uses 
  CastleLsp, udebug;

procedure WriteRpcId(Writer: TJsonWriter; const Id: TRPcId);
begin
  case Id.Kind of
    ridString:  Writer.Str(Id.Str);
    ridInteger: Writer.Number(Id.Int);
    else        Writer.Null;
  end;
end;

{ TRpcRequest }

destructor TRpcRequest.Destroy;
begin
  FreeAndNil(Reader);
  FreeAndNil(FBuffer);
end;

function TRpcRequest.AsString: string;
begin
  SetLength(Result, FBuffer.Size);
  Move(PByte(FBuffer.Memory)^, Result[1], FBuffer.Size);
end;

{ TRpcResponse }

procedure TRpcResponse.InternalCreate;
begin
  inherited Create;
  FBuffer := TMemoryStream.Create;
  Writer := TJsonWriter.Create(FBuffer);
end;

procedure TRpcResponse.InternalCreateId(const Id: TRpcId);
begin
  InternalCreate;
  Writer.Dict;
    Writer.Key('jsonrpc');
    Writer.Str('2.0');
    Writer.Key('id');
    WriteRpcId(Writer, Id);
end;

constructor TRpcResponse.Create(Id: TRpcId);
begin
  InternalCreateId(Id);
  Writer.Key('result');
end;

constructor TRpcResponse.CreateError(
  Id: TRpcId; Code: Integer; const Msg: string
);
begin
  InternalCreateId(Id);

  Writer.Key('error');
  Writer.Dict;
    Writer.Key('code');
    Writer.Number(Code);
  
    Writer.Key('message');
    Writer.Str(Msg);
  Writer.DictEnd;
end;

constructor TRpcResponse.CreateRequest(const Method: string; Id: TRpcId);
begin
  InternalCreateId(Id);
  Writer.Key('method');
  Writer.Str(Method);
end;

constructor TRpcResponse.CreateNotification(const Method: string);
begin
  InternalCreate;
  Writer.Dict;
    Writer.Key('jsonrpc');
    Writer.Str('2.0');
    Writer.Key('method');
    Writer.Str(Method);
end;

destructor TRpcResponse.Destroy;
begin
  FreeAndNil(Writer);
  FreeAndNil(FBuffer);
  inherited;
end;

procedure TRpcResponse.Finalize;
begin
  if not FFinalized then
    Writer.DictEnd;
  FFinalized := true;
end;

function TRpcResponse.AsString: string;
begin
  SetLength(Result, FBuffer.Size);
  Move(PByte(FBuffer.Memory)^, Result[1], FBuffer.Size);
end;

{ TRpcPeer }

constructor TRpcPeer.Create(Input: TStream; Output: TStream);
begin
  FInput  := TBufferedReader.Create(Input);;
  FOutput := Output;
end;

function TRpcPeer.Receive: TRpcRequest;
var
  Buffer:           TMemoryStream;
  Reader:           TJsonReader;
  Header, Key, Val: string;
  Idx, Len:         Integer;

  Version:          string;
  Method:           string;
  Id:               TRpcId;

  CutLength:        Integer;
  LogFullJson:      Boolean;
begin
  Result := nil;
  Buffer := nil;
  Reader := nil;

  try
    Header := FInput.ReadLine;
    if Header = '' then
      exit;

    Len := 0;
    while Header <> '' do
    begin
      Idx := Pos(':', Header);
      Key := Copy(Header, 1, Idx - 1);
      Delete(Header, 1, Idx);
      Val := Trim(Header);
      if Key = 'Content-Length' then
        Len := StrToInt(Val);
      Header := FInput.ReadLine;
    end;

    if Len = 0 then
      raise EParserError.Create('Invalid request body.');

    Buffer := TBytesStream.Create();
    Buffer.SetSize(Len);  
    FInput.BlockRead(PByte(Buffer.Memory)^, Len);

    // 1st pass: Extract meta data
    Reader := TJsonReader.Create(Buffer);

    if Reader.Dict then
      while (Reader.Advance <> jsDictEnd) and Reader.key(Key) do
      begin
        if Key = 'jsonrpc' then
          Reader.Str(Version)
        else if Key = 'method' then
          Reader.Str(Method)
        else if (Key = 'id') and Reader.Str(Id.Str) then
          Id.Kind := ridString
        else if (Key = 'id') and Reader.Number(Id.Int) then
          Id.Kind := ridInteger
        else if (Key = 'id') and Reader.Null then
          Id.Kind := ridNull;
      end;

    if Reader.LastError <> jeNoError then
      raise ERpcError.CreateFmt(
        jsrpcParseError,
        'Invalid Request. JSON error @%d: %s',
        [Reader.LastErrorPosition, Reader.LastErrorMessage]
      );

    if (Version <> '2.0') then
      raise ERpcError.Create(
        jsrpcInvalidRequest, 
        'No or invalid jsonrpc version specified. Must be 2.0.'
      );

    if (Method = '') then
      raise ERpcError.Create(
        jsrpcInvalidRequest, 
        'No method specified.'
      );

    FreeAndNil(Reader);

    // 2nd pass: Seek to params
    Buffer.Position := 0;
    Reader          := TJsonReader.Create(Buffer);
    if Reader.Dict then
      while Reader.Advance <> jsDictEnd do
        if Reader.Key(Key) and (Key = 'params') then
          break;

    // Workaround if no params were supplied (probably unnecessary)
    if Reader.State = jsEOF then
    begin
      FreeAndNil(Reader);
      FreeAndNil(Buffer);
      Buffer := TStringStream.Create('null');
      Reader := TJsonReader.Create(Buffer);
    end;

    Result         := TRpcRequest.Create;
    Result.Method  := Method;
    Result.Id      := Id;
    Result.Reader  := Reader;
    Result.FBuffer := Buffer;
<<<<<<< HEAD
    
    LogFullJson := UserConfig.ReadBool('log', 'full_json', false);
    if LogFullJson then
      CutLength := MaxInt
    else
      CutLength := 2000;

    DebugLog('> Request: ' + LineEnding + '%s', [
      // Use TrimRight as the Response may contain some newline in undefine convention (Unix or Windows)
      TrimRight(Copy(Result.AsString, 1, CutLength))
=======

    DebugLog('> Request: ' + LineEnding + '%s', [
      // Use TrimRight as the Response may contain some newline in undefined convention (Unix or Windows)
      TrimRight(Copy(Result.AsString, 1, 2000))
>>>>>>> f6410d1f
    ]);
  except
    FreeAndNil(Result);
    FreeAndNil(Reader);
    FreeAndNil(Buffer);
  end;
end;

procedure TRpcPeer.Send(Response: TRpcResponse);
const
  ContentType: string = 'application/vscode-jsonrpc; charset=utf-8';
  procedure WriteString(const S: string);
  begin
    FOutput.WriteBuffer(S[1], Length(S) * sizeof(S[1]));
  end;
var
  CutLength:        Integer;
  LogFullJson:      Boolean;
begin
  Response.Finalize;

  WriteString(Format(
    'Content-Type: %s'#13#10'Content-Length:%d'#13#10#13#10,
    [ContentType, Response.FBuffer.Size]
  ));
  FOutput.WriteBuffer(
    PByte(Response.FBuffer.Memory)^, 
    Response.FBuffer.Size
  );

  if FOutput is THandleStream then
    FileFlush(THandleStream(FOutput).Handle);

<<<<<<< HEAD
  LogFullJson := UserConfig.ReadBool('log', 'full_json', false);
  if LogFullJson then
    CutLength := MaxInt
  else
    CutLength := 2000;

  DebugLog('< Response: ' + LineEnding + '%s', [
    // Use TrimRight as the Response may contain some newline in undefine convention (Unix or Windows)
    TrimRight(Copy(Response.AsString, 1, CutLength))
=======
  DebugLog('< Response: ' + LineEnding + '%s', [
    // Use TrimRight as the Response may contain some newline in undefined convention (Unix or Windows)
    TrimRight(Copy(Response.AsString, 1, 2000))
>>>>>>> f6410d1f
  ]);
end;

constructor ERpcError.Create(ACode: Integer; const Msg: string);
begin
  inherited Create(Msg);
  Code := ACode;
end;

constructor ERpcError.CreateFmt(
  ACode: Integer; const Fmt: string; args: array of const
);
begin
  inherited CreateFmt(Fmt, args);
  Code := ACode;
end;

end.
<|MERGE_RESOLUTION|>--- conflicted
+++ resolved
@@ -319,7 +319,6 @@
     Result.Id      := Id;
     Result.Reader  := Reader;
     Result.FBuffer := Buffer;
-<<<<<<< HEAD
     
     LogFullJson := UserConfig.ReadBool('log', 'full_json', false);
     if LogFullJson then
@@ -328,14 +327,8 @@
       CutLength := 2000;
 
     DebugLog('> Request: ' + LineEnding + '%s', [
-      // Use TrimRight as the Response may contain some newline in undefine convention (Unix or Windows)
+      // Use TrimRight as the Response may contain some newline in undefined convention (Unix or Windows)
       TrimRight(Copy(Result.AsString, 1, CutLength))
-=======
-
-    DebugLog('> Request: ' + LineEnding + '%s', [
-      // Use TrimRight as the Response may contain some newline in undefined convention (Unix or Windows)
-      TrimRight(Copy(Result.AsString, 1, 2000))
->>>>>>> f6410d1f
     ]);
   except
     FreeAndNil(Result);
@@ -369,7 +362,6 @@
   if FOutput is THandleStream then
     FileFlush(THandleStream(FOutput).Handle);
 
-<<<<<<< HEAD
   LogFullJson := UserConfig.ReadBool('log', 'full_json', false);
   if LogFullJson then
     CutLength := MaxInt
@@ -377,13 +369,8 @@
     CutLength := 2000;
 
   DebugLog('< Response: ' + LineEnding + '%s', [
-    // Use TrimRight as the Response may contain some newline in undefine convention (Unix or Windows)
+    // Use TrimRight as the Response may contain some newline in undefined convention (Unix or Windows)
     TrimRight(Copy(Response.AsString, 1, CutLength))
-=======
-  DebugLog('< Response: ' + LineEnding + '%s', [
-    // Use TrimRight as the Response may contain some newline in undefined convention (Unix or Windows)
-    TrimRight(Copy(Response.AsString, 1, 2000))
->>>>>>> f6410d1f
   ]);
 end;
 
