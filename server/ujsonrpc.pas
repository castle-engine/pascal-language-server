// Pascal Language Server
// Copyright 2020 Arjan Adriaanse

// This file is part of Pascal Language Server.

// Pascal Language Server is free software: you can redistribute it
// and/or modify it under the terms of the GNU General Public License
// as published by the Free Software Foundation, either version 3 of
// the License, or (at your option) any later version.

// Pascal Language Server is distributed in the hope that it will be
// useful, but WITHOUT ANY WARRANTY; without even the implied warranty
// of MERCHANTABILITY or FITNESS FOR A PARTICULAR PURPOSE.  See the
// GNU General Public License for more details.

// You should have received a copy of the GNU General Public License
// along with Pascal Language Server.  If not, see
// <https://www.gnu.org/licenses/>.

unit ujsonrpc;

{$mode objfpc}{$H+}

interface

uses
  Classes, SysUtils, ubufferedreader, jsonstream;

type
  TRpcIdKind = (ridString, ridInteger, ridNull);

  TRpcRequest = class;

  TRpcId = record
    Kind: TRpcIdKind;
    Str:  string;
    Int:  Integer;
  end;

  TRpcRequest = class
  protected
    FBuffer: TMemoryStream;
  public
    Method:  string;
    Id:      TRpcId;
    Reader:  TJsonReader;

    function   AsString: string;
    destructor Destroy; override;
  end;

<<<<<<< HEAD
  { Common ancestor for sending messages to client (responses or notifications). }
  TRpcMessageToClient = class
  protected
    FBuffer: TMemoryStream;
    FFinalized: Boolean;
    procedure Finalize; virtual; abstract;
=======
  { Send message to LSP client (response to a previous request or notification). }
  TRpcResponse = class
  private
    procedure InternalCreate;
    procedure InternalCreateId(const Id: TRpcId);
  protected
    FBuffer: TMemoryStream;
    FFinalized: Boolean;
    procedure Finalize;
>>>>>>> ebac7d25
  public
    Writer: TJsonWriter;
    constructor Create;
    function    AsString: string;
    destructor  Destroy; override;
  end;

  { Send response to client request. }
  TRpcResponse = class(TRpcMessageToClient)
  protected
    procedure InternalCreate(const Id: TRpcId);
    procedure Finalize; override;
  public
    constructor Create(Id: TRpcId);
    constructor CreateError(Id: TRpcId; Code: Integer; const Msg: string);
    constructor CreateRequest(const Method: string; Id: TRpcId);
<<<<<<< HEAD
  end;

  { Send notifications, like window/showMessage.

    Note that notifications, following json-rpc (ver 2), do not have "id"
    and the other side does not reply to them (see https://www.jsonrpc.org/specification#notification ).
    That is also why we didn't overuse TRpcResponse for notifications, they deserve special class. }
  TRpcNotification = class(TRpcMessageToClient)
  protected
    procedure Finalize; override;
  public
    constructor Create(const Method: String);
=======
    { Create JSON-RPC notification.
      Note that notifications, following json-rpc (ver 2), do not have "id"
      and the other side does not reply to them (see https://www.jsonrpc.org/specification#notification ). }
    constructor CreateNotification(const Method: string);
    function    AsString: string;
    destructor  Destroy; override;
>>>>>>> ebac7d25
  end;

  TRpcPeer = class
  protected
    FInput:  TBufferedReader;
    FOutput: TStream;
  public
    constructor Create(Input: TStream; Output: TStream);

    function    Receive: TRpcRequest;
    procedure   Send(Response: TRpcMessageToClient);
  end;

  { ERpcException }

  ERpcError = class(Exception)
  public
    Code: Integer;
    constructor Create(ACode: Integer; const Msg: string);
    constructor CreateFmt(
      ACode: Integer; const Fmt: string; args: array of const
    );
  end;

const
  jsrpcServerNotInitialized = -32002;
  jsrpcParseError           = -32700;
  jsrpcRequestCancelled     = -32800;
  jsrpcContentModified      = -32801;
  jsrpcInvalidRequest       = -32600;
  jsrpcMethodNotFound       = -32601;
  jsrpcRequestFailed        = -32803;

implementation

uses 
  CastleLsp, udebug;

procedure WriteRpcId(Writer: TJsonWriter; const Id: TRPcId);
begin
  case Id.Kind of
    ridString:  Writer.Str(Id.Str);
    ridInteger: Writer.Number(Id.Int);
    else        Writer.Null;
  end;
end;

{ TRpcRequest }

destructor TRpcRequest.Destroy;
begin
  FreeAndNil(Reader);
  FreeAndNil(FBuffer);
end;

function TRpcRequest.AsString: string;
begin
  SetLength(Result, FBuffer.Size);
  Move(PByte(FBuffer.Memory)^, Result[1], FBuffer.Size);
end;

{ TRpcMessageToClient }

<<<<<<< HEAD
constructor TRpcMessageToClient.Create;
begin
  inherited;
=======
procedure TRpcResponse.InternalCreate;
begin
  inherited Create;
>>>>>>> ebac7d25
  FBuffer := TMemoryStream.Create;
  Writer := TJsonWriter.Create(FBuffer);
end;

<<<<<<< HEAD
function TRpcMessageToClient.AsString: string;
begin
  SetLength(Result, FBuffer.Size);
  Move(PByte(FBuffer.Memory)^, Result[1], FBuffer.Size);
end;

destructor TRpcMessageToClient.Destroy;
begin
  FreeAndNil(Writer);
  FreeAndNil(FBuffer);
  inherited;
end;

{ TRpcResponse }

procedure TRpcResponse.InternalCreate(const Id: TRpcId);
begin
  inherited Create;
=======
procedure TRpcResponse.InternalCreateId(const Id: TRpcId);
begin
  InternalCreate;
>>>>>>> ebac7d25
  Writer.Dict;
    Writer.Key('jsonrpc');
    Writer.Str('2.0');
    Writer.Key('id');
    WriteRpcId(Writer, Id);
end;

constructor TRpcResponse.Create(Id: TRpcId);
begin
  InternalCreateId(Id);
  Writer.Key('result');
end;

constructor TRpcResponse.CreateError(
  Id: TRpcId; Code: Integer; const Msg: string
);
begin
  InternalCreateId(Id);

  Writer.Key('error');
  Writer.Dict;
    Writer.Key('code');
    Writer.Number(Code);
  
    Writer.Key('message');
    Writer.Str(Msg);
  Writer.DictEnd;
end;

constructor TRpcResponse.CreateRequest(const Method: string; Id: TRpcId);
begin
  InternalCreateId(Id);
  Writer.Key('method');
  Writer.Str(Method);
end;

<<<<<<< HEAD
=======
constructor TRpcResponse.CreateNotification(const Method: string);
begin
  InternalCreate;
  Writer.Dict;
    Writer.Key('jsonrpc');
    Writer.Str('2.0');
    Writer.Key('method');
    Writer.Str(Method);
end;

destructor TRpcResponse.Destroy;
begin
  FreeAndNil(Writer);
  FreeAndNil(FBuffer);
  inherited;
end;

>>>>>>> ebac7d25
procedure TRpcResponse.Finalize;
begin
  if not FFinalized then
    Writer.DictEnd; // finish the outer-most dictionary started in TRpcResponse.InternalCreate
  FFinalized := true;
end;

{ TRpcNotification }

constructor TRpcNotification.Create(const Method: String);
begin
  inherited Create;
  Writer.Dict;
    Writer.Key('jsonrpc');
    Writer.Str('2.0');
    Writer.Key('method');
    Writer.Str(Method);
end;

<<<<<<< HEAD
procedure TRpcNotification.Finalize;
begin
  if not FFinalized then
    Writer.DictEnd; // finish the outer-most dictionary started in TRpcNotification.Create
  FFinalized := true;
end;

=======
>>>>>>> ebac7d25
{ TRpcPeer }

constructor TRpcPeer.Create(Input: TStream; Output: TStream);
begin
  FInput  := TBufferedReader.Create(Input);;
  FOutput := Output;
end;

function TRpcPeer.Receive: TRpcRequest;
var
  Buffer:           TMemoryStream;
  Reader:           TJsonReader;
  Header, Key, Val: string;
  Idx, Len:         Integer;

  Version:          string;
  Method:           string;
  Id:               TRpcId;

  CutLength:        Integer;
  LogFullJson:      Boolean;
begin
  Result := nil;
  Buffer := nil;
  Reader := nil;

  try
    Header := FInput.ReadLine;
    if Header = '' then
      exit;

    Len := 0;
    while Header <> '' do
    begin
      Idx := Pos(':', Header);
      Key := Copy(Header, 1, Idx - 1);
      Delete(Header, 1, Idx);
      Val := Trim(Header);
      if Key = 'Content-Length' then
        Len := StrToInt(Val);
      Header := FInput.ReadLine;
    end;

    if Len = 0 then
      raise EParserError.Create('Invalid request body.');

    Buffer := TBytesStream.Create();
    Buffer.SetSize(Len);  
    FInput.BlockRead(PByte(Buffer.Memory)^, Len);

    // 1st pass: Extract meta data
    Reader := TJsonReader.Create(Buffer);

    if Reader.Dict then
      while (Reader.Advance <> jsDictEnd) and Reader.key(Key) do
      begin
        if Key = 'jsonrpc' then
          Reader.Str(Version)
        else if Key = 'method' then
          Reader.Str(Method)
        else if (Key = 'id') and Reader.Str(Id.Str) then
          Id.Kind := ridString
        else if (Key = 'id') and Reader.Number(Id.Int) then
          Id.Kind := ridInteger
        else if (Key = 'id') and Reader.Null then
          Id.Kind := ridNull;
      end;

    if Reader.LastError <> jeNoError then
      raise ERpcError.CreateFmt(
        jsrpcParseError,
        'Invalid Request. JSON error @%d: %s',
        [Reader.LastErrorPosition, Reader.LastErrorMessage]
      );

    if (Version <> '2.0') then
      raise ERpcError.Create(
        jsrpcInvalidRequest, 
        'No or invalid jsonrpc version specified. Must be 2.0.'
      );

    if (Method = '') then
      raise ERpcError.Create(
        jsrpcInvalidRequest, 
        'No method specified.'
      );

    FreeAndNil(Reader);

    // 2nd pass: Seek to params
    Buffer.Position := 0;
    Reader          := TJsonReader.Create(Buffer);
    if Reader.Dict then
      while Reader.Advance <> jsDictEnd do
        if Reader.Key(Key) and (Key = 'params') then
          break;

    // Workaround if no params were supplied (probably unnecessary)
    if Reader.State = jsEOF then
    begin
      FreeAndNil(Reader);
      FreeAndNil(Buffer);
      Buffer := TStringStream.Create('null');
      Reader := TJsonReader.Create(Buffer);
    end;

    Result         := TRpcRequest.Create;
    Result.Method  := Method;
    Result.Id      := Id;
    Result.Reader  := Reader;
    Result.FBuffer := Buffer;
<<<<<<< HEAD
    
    LogFullJson := UserConfig.ReadBool('log', 'full_json', false);
    if LogFullJson then
      CutLength := MaxInt
    else
      CutLength := 2000;

    DebugLog('> Request: '#10'%s', [Copy(Result.AsString, 1, CutLength)]);
=======

    DebugLog('> Request: '#10'%s', [Copy(Result.AsString, 1, 2000)]);
>>>>>>> ebac7d25
  except
    FreeAndNil(Result);
    FreeAndNil(Reader);
    FreeAndNil(Buffer);
  end;
end;

procedure TRpcPeer.Send(Response: TRpcMessageToClient);
const
  ContentType: string = 'application/vscode-jsonrpc; charset=utf-8';
  procedure WriteString(const S: string);
  begin
    FOutput.WriteBuffer(S[1], Length(S) * sizeof(S[1]));
  end;
var
  CutLength:        Integer;
  LogFullJson:      Boolean;
begin
  Response.Finalize;

  WriteString(Format(
    'Content-Type: %s'#13#10'Content-Length:%d'#13#10#13#10,
    [ContentType, Response.FBuffer.Size]
  ));
  FOutput.WriteBuffer(
    PByte(Response.FBuffer.Memory)^, 
    Response.FBuffer.Size
  );

  if FOutput is THandleStream then
    FileFlush(THandleStream(FOutput).Handle);

  LogFullJson := UserConfig.ReadBool('log', 'full_json', false);
  if LogFullJson then
    CutLength := MaxInt
  else
    CutLength := 2000;

  DebugLog('< Response: '#10'%s', [Copy(Response.AsString, 1, CutLength)]);
end;

constructor ERpcError.Create(ACode: Integer; const Msg: string);
begin
  inherited Create(Msg);
  Code := ACode;
end;

constructor ERpcError.CreateFmt(
  ACode: Integer; const Fmt: string; args: array of const
);
begin
  inherited CreateFmt(Fmt, args);
  Code := ACode;
end;

end.
<|MERGE_RESOLUTION|>--- conflicted
+++ resolved
@@ -49,14 +49,6 @@
     destructor Destroy; override;
   end;
 
-<<<<<<< HEAD
-  { Common ancestor for sending messages to client (responses or notifications). }
-  TRpcMessageToClient = class
-  protected
-    FBuffer: TMemoryStream;
-    FFinalized: Boolean;
-    procedure Finalize; virtual; abstract;
-=======
   { Send message to LSP client (response to a previous request or notification). }
   TRpcResponse = class
   private
@@ -66,7 +58,6 @@
     FBuffer: TMemoryStream;
     FFinalized: Boolean;
     procedure Finalize;
->>>>>>> ebac7d25
   public
     Writer: TJsonWriter;
     constructor Create;
@@ -83,27 +74,12 @@
     constructor Create(Id: TRpcId);
     constructor CreateError(Id: TRpcId; Code: Integer; const Msg: string);
     constructor CreateRequest(const Method: string; Id: TRpcId);
-<<<<<<< HEAD
-  end;
-
-  { Send notifications, like window/showMessage.
-
-    Note that notifications, following json-rpc (ver 2), do not have "id"
-    and the other side does not reply to them (see https://www.jsonrpc.org/specification#notification ).
-    That is also why we didn't overuse TRpcResponse for notifications, they deserve special class. }
-  TRpcNotification = class(TRpcMessageToClient)
-  protected
-    procedure Finalize; override;
-  public
-    constructor Create(const Method: String);
-=======
     { Create JSON-RPC notification.
       Note that notifications, following json-rpc (ver 2), do not have "id"
       and the other side does not reply to them (see https://www.jsonrpc.org/specification#notification ). }
     constructor CreateNotification(const Method: string);
     function    AsString: string;
     destructor  Destroy; override;
->>>>>>> ebac7d25
   end;
 
   TRpcPeer = class
@@ -167,20 +143,13 @@
 
 { TRpcMessageToClient }
 
-<<<<<<< HEAD
 constructor TRpcMessageToClient.Create;
 begin
   inherited;
-=======
-procedure TRpcResponse.InternalCreate;
-begin
-  inherited Create;
->>>>>>> ebac7d25
   FBuffer := TMemoryStream.Create;
   Writer := TJsonWriter.Create(FBuffer);
 end;
 
-<<<<<<< HEAD
 function TRpcMessageToClient.AsString: string;
 begin
   SetLength(Result, FBuffer.Size);
@@ -196,14 +165,16 @@
 
 { TRpcResponse }
 
-procedure TRpcResponse.InternalCreate(const Id: TRpcId);
+procedure TRpcResponse.InternalCreate;
 begin
   inherited Create;
-=======
+  FBuffer := TMemoryStream.Create;
+  Writer := TJsonWriter.Create(FBuffer);
+end;
+
 procedure TRpcResponse.InternalCreateId(const Id: TRpcId);
 begin
   InternalCreate;
->>>>>>> ebac7d25
   Writer.Dict;
     Writer.Key('jsonrpc');
     Writer.Str('2.0');
@@ -240,8 +211,6 @@
   Writer.Str(Method);
 end;
 
-<<<<<<< HEAD
-=======
 constructor TRpcResponse.CreateNotification(const Method: string);
 begin
   InternalCreate;
@@ -259,7 +228,6 @@
   inherited;
 end;
 
->>>>>>> ebac7d25
 procedure TRpcResponse.Finalize;
 begin
   if not FFinalized then
@@ -279,16 +247,6 @@
     Writer.Str(Method);
 end;
 
-<<<<<<< HEAD
-procedure TRpcNotification.Finalize;
-begin
-  if not FFinalized then
-    Writer.DictEnd; // finish the outer-most dictionary started in TRpcNotification.Create
-  FFinalized := true;
-end;
-
-=======
->>>>>>> ebac7d25
 { TRpcPeer }
 
 constructor TRpcPeer.Create(Input: TStream; Output: TStream);
@@ -400,7 +358,6 @@
     Result.Id      := Id;
     Result.Reader  := Reader;
     Result.FBuffer := Buffer;
-<<<<<<< HEAD
     
     LogFullJson := UserConfig.ReadBool('log', 'full_json', false);
     if LogFullJson then
@@ -409,10 +366,6 @@
       CutLength := 2000;
 
     DebugLog('> Request: '#10'%s', [Copy(Result.AsString, 1, CutLength)]);
-=======
-
-    DebugLog('> Request: '#10'%s', [Copy(Result.AsString, 1, 2000)]);
->>>>>>> ebac7d25
   except
     FreeAndNil(Result);
     FreeAndNil(Reader);
